--- conflicted
+++ resolved
@@ -1,43 +1,20 @@
 {% extends "base.html" %}
 {% block content %}
-<<<<<<< HEAD
 
-<style>
-	.webgl {
-		height: 800px
-	}
-</style>
+<div class="max-w-7xl mx-auto py-6 sm:px-6 lg:px-8">
+	<div class="p-8">
+		<input type="checkbox" id="showGrid" checked>
+		<label for="ShowGrid">Show Grid</label><br>
+		<label for="selectLoad">TiledImageVisual Load:</label>
+		<select id="selectLoad" form="tiledImageVisual">
+			<option value="manual">Manual</option>
+			<option value="one">One</option>
+			<option value="all">All</option>
+		</select>
+	</div>
+	<div id="WebGLContainer" class="webgl"></div>
+</div>
 
-<header class="bg-white shadow">
-	<div class="max-w-7xl mx-auto py-6 px-4 sm:px-6 lg:px-8">
-		<h1 class="text-3xl font-bold leading-tight text-gray-900">
-			Viewer
-		</h1>
-	</div>
-</header>
-<main>
-	<div class="max-w-7xl mx-auto py-6 sm:px-6 lg:px-8">
-		<!-- Viewer Content -->
-		<div class="p-8">
-			<input type="checkbox" id="showGrid" checked>
-			<label for="ShowGrid">Show Grid</label><br>
-			<label for="selectLoad">TiledImageVisual Load:</label>
-			<select id="selectLoad" form="tiledImageVisual">
-				<option value="manual">Manual</option>
-				<option value="one">One</option>
-				<option value="all">All</option>
-			</select>
-		</div>
-		<div id="WebGLContainer" class="webgl"></div>
-	</div>
-</main>
-
-=======
-<div class="overflow-hidden	">
-	<div class="absolute right-4" id="gui"></div>
-	<div id="WebGLContainer"></div>
-</div>
->>>>>>> 3c09649c
 
 <script type="module">
 	import { startViewer } from '/static/viewer.js';
