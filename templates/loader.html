{% extends "base.html" %}
{% block content %}
<<<<<<< HEAD

<header class="bg-white shadow">
	<div class="max-w-7xl mx-auto py-6 px-4 sm:px-6 lg:px-8">
		<h1 class="text-3xl font-bold leading-tight text-gray-900">
			Loader
		</h1>
	</div>
</header>
<main>
	<div class="max-w-7xl mx-auto py-6 sm:px-6 lg:px-8">
		<div class="px-4 py-6 sm:px-0">
			<!-- Loader Content -->
			<div id="load_bytes"></div>
			<div id="load_ms"></div>
		</div>
	</div>
</main>

<div class="ml-8">
=======
<div class="pl-8 pt-8">
	<div id="load_bytes"></div>
	<div id="load_ms"></div>
>>>>>>> 3c09649c
</div>
<script type="module">
	import { startLoader } from '/static/loader.js';
	startLoader();
</script>
{% endblock %}<|MERGE_RESOLUTION|>--- conflicted
+++ resolved
@@ -1,30 +1,8 @@
 {% extends "base.html" %}
 {% block content %}
-<<<<<<< HEAD
-
-<header class="bg-white shadow">
-	<div class="max-w-7xl mx-auto py-6 px-4 sm:px-6 lg:px-8">
-		<h1 class="text-3xl font-bold leading-tight text-gray-900">
-			Loader
-		</h1>
-	</div>
-</header>
-<main>
-	<div class="max-w-7xl mx-auto py-6 sm:px-6 lg:px-8">
-		<div class="px-4 py-6 sm:px-0">
-			<!-- Loader Content -->
-			<div id="load_bytes"></div>
-			<div id="load_ms"></div>
-		</div>
-	</div>
-</main>
-
-<div class="ml-8">
-=======
 <div class="pl-8 pt-8">
 	<div id="load_bytes"></div>
 	<div id="load_ms"></div>
->>>>>>> 3c09649c
 </div>
 <script type="module">
 	import { startLoader } from '/static/loader.js';
